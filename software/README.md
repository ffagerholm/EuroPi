# EuroPi Library

Before using any of this library, follow the instructions in [programming_instructions.md](/software/programming_instructions.md) to set up your module.

The EuroPi library is a single file named *europi.py*.
It should be imported into any custom program by using 'from europi import \*' to give you full access to the functions within, which are outlined below.
Inputs and outputs are used as objects, which each have methods to allow them to be used.
These methods are used by using the name of the object, for example 'cv3' followed by a '.' and then the method name, and finally a pair of brackets containing any parameters that the method requires.

For example:
```
cv3.voltage(4.5)
```
Will set the CV output 3 to a voltage of 4.5V.

## Analogue Input
<<<<<<< HEAD
=======

The analogue input allows you to 'read' CV from anywhere between 0 and 12V.

It is protected for the entire Eurorack range, so don't worry about plugging in a bipolar source, it will simply be clipped to 0-12V.

The functions all take an optional parameter of samples, which will oversample the ADC and then take an average, which will take more time per reading, but will give you a statistically more accurate result. The default is 32, which I've found to be the sweet spot of performance vs accuracy, but if you want to process at the maximum speed you can use as little as 1, and the processor won't bog down until you get way up into the thousands if you wan't incredibly accurate (but quite slow) readings.

| Method        | Usage       | Parameter(s)       |
| ------------- | ----------- | ----------- |
|set_samples|Override the default number of sample reads with the given value|samples (int between 0 and 256)
|percent|Return the percentage of the component's current relative range|steps (default 100)|
|range|Return a value from steps chosen by the current voltages relative position| steps (int)
|choice|Return a value from a list chosen by the relative knob position|values (list)
|read_voltage|Reads the ADC value as a voltage|samples (default 256)

>>>>>>> b9ccf2d3

## Knobs
The knobs are used almost exclusively by methods which use the current position in different ways.

| Method        | Usage       | Parameter(s)       |
| ------------- | ----------- | ----------- |
<<<<<<< HEAD
|read_voltage|Reads the ADC value as a voltage|samples (default 32)|
|percent|Return the percentage of the component's current relative range.|
|choice|Return a value from a list chosen by the knob position|list
|read_position|Return a value from steps chosen by the current voltages relative position.|steps
|set_samples|Override the default number of sample reads with the given value.|samples

## Knobs
The knobs are used almost exclusively by methods which use the current position in different ways.

| Method        | Usage       | Parameter(s)       |
| ------------- | ----------- | ----------- |
|percent|Return the knob's current position as a percentage value from 0 to 1.|
|choice|Return a value from a list chosen by the knob position|list
|read_position|Return a value from steps chosen by the current voltages relative position.|steps
|set_samples|Override the default number of sample reads with the given value.|samples


Read_position has a default value of 100, meaning if you simply use kx.read_position() you will return a percent style value from 0-100.  
  
There is also the optional parameter of samples (which must come after the normal parameter), the same as the analogue input uses (the knob positions are 'read' via an analogue to digital converter). It has a default value of 32, but you can use higher or lower depending on if you value speed or accuracy more.
If you really want to avoid 'noise' which would present as a flickering value despite the knob being still, then I'd suggest using higher samples (and probably a smaller number to divide the position by).
  
The ADCs used to read the knob position are only 12 bit, which means that any read_position value above 4096 (2^12) will not actually be any finer resolution, but will instead just go up in steps. For example using 8192 would only return values which go up in steps of 2.
=======
|set_samples|Override the default number of sample reads with the given value|samples (int between 0 and 256)
|percent|Return the percentage of the component's current relative range|steps (default 100)
|range|Return a value from steps chosen by the current voltages relative position| steps (int)
|choice|Return a value from a list chosen by the relative knob position|values (list)
|read_position|Returns the position as a value between zero and provided integer| steps (int)

Read_position has a default value of 100, meaning if you simply use kx.read_position() you will return a percent style value from 0-100.

There is also the optional parameter of samples (which must come after the normal parameter), the same as the analogue input uses (the knob positions are 'read' via an analogue to digital converter). It has a default value of 256, but you can use higher or lower depending on if you value speed or accuracy more.
If you really want to avoid 'noise' which would present as a flickering value despite the knob being still, then I'd suggest using higher samples (and probably a smaller number to divide the position by).

The ADCs used to read the knob position are only 12 bit, which means that any read_position value above 4096 (2^12) will not actually be any finer resolution, but will instead just go up in steps. For example using 8192 would only return values which go up in steps of 2.

>>>>>>> b9ccf2d3

## Digital Input and Buttons

It may seem a little strange to see the digital input and buttons grouped together, but if you think about it, all the button is doing is create an internal digital input when you press it. For this reason, the method for handling the event that should happen when either a button is pressed or a digital input detected is the same.

A class is used named 'DigitalInput' in the europi.py library, which handles both the debounce (only used for buttons) and the handler (what happens when a press/input is detected).

| Method        | Usage       | Parameter(s)       |
| ------------- | ----------- | ----------- |
|value|Reads the current value of the input, HIGH (1) or LOW (0).|
|handler|Assign a new function to be used as the handler|function
|reset_handler|Detach the handler method from the Pin IRQ|

It should be noted that the value will be 0 when the input is 'high', and 1 when 'low'. This is simply a hardware technicality, but will not affect the use of the handler, only the .value() mathod.

To use the handler method, you simply define whatever you want to happen when a button or the digital input is triggered, and then use x.handler(new_function). Do not include the brackets for the function, and replace the 'x' in the example with the name of your input, either b1, b2, or din.

## OLED Display

The OLED Display works by collecting all the applied commands and only updates the physical display when oled.show() is called.
This allows you to perform more complicated graphics without slowing your program, or to perform the calculations for other functions, but only update the display every few steps to prevent lag.

More explanations and tips about the the display can be found in the [oled_tips](/software/oled_tips.md) file

<<<<<<< HEAD

## Outputs

The outputs are capable of providing 0-10V, which can be achieved using the *voltage()* method 
  
So that there is no chance of not having the full range, the chosen resistor values actually give you a range of about 0-10.5V, which is why calibration is important if you want to be able to output precise voltages.

| Method        | Usage       | Parameter(s)       |
| ------------- | ----------- | ----------- |
|voltage|Sets the output to a fixed voltage|voltage
|on|Sets the output to 5V|n/a
|off|Sets the output to 0V|n/a
|toggle|'Flip' the output between 0V or 5V depending on current state|n/a
|value|Sets the output to 0V or 5V based on a binary input|0 or 1
=======
## Outputs

The outputs are capable of providing 0-10V, which can be achieved using either the *voltage()* methods.

So that there is no chance of not having the full range, the chosen resistor values actually give you a range of about 0-10.5V, which is why calibration is important if you want to be able to output precise voltages.

| Method        | Usage       | Parameter(s)       |
| ------------- | ----------- | ----------- |
|voltage|Sets the output to a fixed voltage|voltage (int between 0 and 10)
|on|Sets the output to 5V|
|off|Sets the output to 0V|
|toggle|'Flip' the output between 0V or 5V depending on current state|
|value|Sets the output to 0V or 5V based on a binary input| 0 or 1
>>>>>>> b9ccf2d3
<|MERGE_RESOLUTION|>--- conflicted
+++ resolved
@@ -14,8 +14,6 @@
 Will set the CV output 3 to a voltage of 4.5V.
 
 ## Analogue Input
-<<<<<<< HEAD
-=======
 
 The analogue input allows you to 'read' CV from anywhere between 0 and 12V.
 
@@ -31,38 +29,12 @@
 |choice|Return a value from a list chosen by the relative knob position|values (list)
 |read_voltage|Reads the ADC value as a voltage|samples (default 256)
 
->>>>>>> b9ccf2d3
 
 ## Knobs
 The knobs are used almost exclusively by methods which use the current position in different ways.
 
 | Method        | Usage       | Parameter(s)       |
 | ------------- | ----------- | ----------- |
-<<<<<<< HEAD
-|read_voltage|Reads the ADC value as a voltage|samples (default 32)|
-|percent|Return the percentage of the component's current relative range.|
-|choice|Return a value from a list chosen by the knob position|list
-|read_position|Return a value from steps chosen by the current voltages relative position.|steps
-|set_samples|Override the default number of sample reads with the given value.|samples
-
-## Knobs
-The knobs are used almost exclusively by methods which use the current position in different ways.
-
-| Method        | Usage       | Parameter(s)       |
-| ------------- | ----------- | ----------- |
-|percent|Return the knob's current position as a percentage value from 0 to 1.|
-|choice|Return a value from a list chosen by the knob position|list
-|read_position|Return a value from steps chosen by the current voltages relative position.|steps
-|set_samples|Override the default number of sample reads with the given value.|samples
-
-
-Read_position has a default value of 100, meaning if you simply use kx.read_position() you will return a percent style value from 0-100.  
-  
-There is also the optional parameter of samples (which must come after the normal parameter), the same as the analogue input uses (the knob positions are 'read' via an analogue to digital converter). It has a default value of 32, but you can use higher or lower depending on if you value speed or accuracy more.
-If you really want to avoid 'noise' which would present as a flickering value despite the knob being still, then I'd suggest using higher samples (and probably a smaller number to divide the position by).
-  
-The ADCs used to read the knob position are only 12 bit, which means that any read_position value above 4096 (2^12) will not actually be any finer resolution, but will instead just go up in steps. For example using 8192 would only return values which go up in steps of 2.
-=======
 |set_samples|Override the default number of sample reads with the given value|samples (int between 0 and 256)
 |percent|Return the percentage of the component's current relative range|steps (default 100)
 |range|Return a value from steps chosen by the current voltages relative position| steps (int)
@@ -76,7 +48,6 @@
 
 The ADCs used to read the knob position are only 12 bit, which means that any read_position value above 4096 (2^12) will not actually be any finer resolution, but will instead just go up in steps. For example using 8192 would only return values which go up in steps of 2.
 
->>>>>>> b9ccf2d3
 
 ## Digital Input and Buttons
 
@@ -101,7 +72,6 @@
 
 More explanations and tips about the the display can be found in the [oled_tips](/software/oled_tips.md) file
 
-<<<<<<< HEAD
 
 ## Outputs
 
@@ -115,19 +85,4 @@
 |on|Sets the output to 5V|n/a
 |off|Sets the output to 0V|n/a
 |toggle|'Flip' the output between 0V or 5V depending on current state|n/a
-|value|Sets the output to 0V or 5V based on a binary input|0 or 1
-=======
-## Outputs
-
-The outputs are capable of providing 0-10V, which can be achieved using either the *voltage()* methods.
-
-So that there is no chance of not having the full range, the chosen resistor values actually give you a range of about 0-10.5V, which is why calibration is important if you want to be able to output precise voltages.
-
-| Method        | Usage       | Parameter(s)       |
-| ------------- | ----------- | ----------- |
-|voltage|Sets the output to a fixed voltage|voltage (int between 0 and 10)
-|on|Sets the output to 5V|
-|off|Sets the output to 0V|
-|toggle|'Flip' the output between 0V or 5V depending on current state|
-|value|Sets the output to 0V or 5V based on a binary input| 0 or 1
->>>>>>> b9ccf2d3
+|value|Sets the output to 0V or 5V based on a binary input|0 or 1