--- conflicted
+++ resolved
@@ -24,9 +24,6 @@
 __pycache__
 venv
 .venv
-<<<<<<< HEAD
 .idea
-=======
 dist/
-*.egg-info/
->>>>>>> 351cc0fe
+*.egg-info/